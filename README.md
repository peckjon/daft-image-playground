# Daft Image Search Tool

An intelligent image search application that uses AI to automatically tag and make images searchable. Built with Daft.ai for efficient data processing, Flask for the backend, and a modern web interface.

<<<<<<< HEAD

=======
https://github.com/user-attachments/assets/71fce0b2-e37e-4a4d-8649-336ced5a42f6
>>>>>>> 4ebb4d1a

## Features

### 🔄 Data Loader
- **Folder Processing**: Select any local folder containing images
- **Recursive Discovery**: Automatically finds images in all subfolders
- **AI-Powered Tagging**: Uses BLIP model for automatic image captioning and tagging
- **Batch Processing**: Efficiently processes large image collections using Daft.ai
- **Progress Tracking**: Real-time updates on processing status

### 🔍 Image Library
- **Smart Search**: Search images using natural language descriptions
- **Tag-Based Filtering**: Find images by automatically generated tags
- **Visual Preview**: Grid view with hover effects and click-to-expand
- **Detailed View**: Modal with full image, caption, tags, and metadata
- **Responsive Design**: Works on desktop and mobile devices

## Quick Start

### Prerequisites
- Python 3.9 or higher
- 4GB+ RAM (for AI model)
- Modern web browser

### Installation

1. **Clone or download this repository**
2. **Run the setup script:**
   ```bash
   ./setup.sh
   ```

3. **Start the application:**
   ```bash
   source venv/bin/activate
   python app.py
   ```

4. **Open your browser to:** http://localhost:8000

## Usage Guide

### Processing Images

1. **Go to the Data Loader page**
2. **Enter your image folder path** (e.g., `/Users/yourname/Pictures`)
3. **Click "Start Processing"**
4. **Wait for completion** - the first run will download the AI model

**Example folder paths:**
- macOS: `/Users/yourname/Pictures/vacation`
- Linux: `/home/yourname/photos`
- Windows: `C:\\Users\\yourname\\Pictures`

### Searching Images

1. **Go to the Image Library page**
2. **Enter search terms** like:
   - "dog" (finds images with dogs)
   - "outdoor" (finds outdoor scenes)
   - "person" (finds images with people)
   - "mountain landscape" (finds mountain landscapes)
3. **Click on images** to see full size with details

## Technical Architecture

### Backend (Flask)
- **REST API** for image processing and search
- **Job management** for long-running processing tasks
- **File serving** for processed images

### Data Pipeline (Daft.ai)
- **Efficient file discovery** using glob patterns
- **Parallel processing** for image operations
- **Memory-efficient** handling of large datasets

### AI Processing
- **BLIP Model**: Salesforce's BLIP for image captioning
- **Automatic Tagging**: Extracts objects and scenes from captions
- **Standardized Output**: Consistent 224x224 processed images

### Data Storage
```json
{
  "images": [
    {
      "id": "abc123",
      "filename": "photo.jpg",
      "original_path": "/full/path/photo.jpg",
      "processed_path": "photo_abc123.jpg",
      "file_size": 1024576,
      "created_date": "2025-07-14T10:30:00Z",
      "tags": ["outdoor", "landscape", "mountains"],
      "caption": "A beautiful mountain landscape",
      "processed_date": "2025-07-14T15:45:00Z"
    }
  ]
}
```

## Supported Image Formats

- JPEG/JPG
- PNG
- GIF
- BMP
- WEBP
- TIFF

## API Endpoints

| Method | Endpoint | Description |
|--------|----------|-------------|
| POST | `/api/process` | Start image processing job |
| GET | `/api/jobs/{id}` | Get processing job status |
| POST | `/api/search` | Search images by text |
| GET | `/api/images` | Get all processed images |

## File Structure

```
daft-image-playground/
├── app.py                 # Flask application
├── image_processor.py     # Core processing logic
├── requirements.txt       # Python dependencies
├── setup.sh              # Setup script
├── templates/            # HTML templates
│   ├── data_loader.html
│   └── image_library.html
├── data/                 # Generated data files
├── processed_images/     # Resized images
└── README.md
```

## Performance Notes

- **First Run**: Model download may take 2-5 minutes
- **Processing Speed**: ~1-5 images per second (depending on hardware)
- **Memory Usage**: ~2-4GB during processing
- **Storage**: Processed images are ~50KB each (224x224 JPEG)

## Troubleshooting

### Common Issues

**"Model download failed"**
- Ensure internet connection for first run
- Check disk space (model is ~1GB)

**"Permission denied"**
- Ensure image folder is readable
- Use absolute paths, not relative

**"Out of memory"**
- Process smaller batches
- Close other applications
- Consider upgrading RAM

**"No images found"**
- Check folder path is correct
- Ensure folder contains supported image formats
- Verify folder permissions

### Logs and Debugging

- Processing logs appear in the terminal
- Check browser console for frontend errors
- Job status API provides detailed error messages

## Development

### Adding New Features

**Custom Image Models:**
- Replace BLIP model in `image_processor.py`
- Modify tag generation logic

**Search Improvements:**
- Add vector similarity search
- Implement advanced filtering

**UI Enhancements:**
- Add sorting options
- Implement image collections

### Dependencies

- **Daft.ai**: Distributed data processing
- **Flask**: Web framework
- **Transformers**: Hugging Face model library
- **Bootstrap**: UI framework

## License

This project is open source. Feel free to use and modify as needed.

## Contributing

Contributions welcome! Please:
1. Fork the repository
2. Create a feature branch
3. Make your changes
4. Submit a pull request

---

**Need Help?** Check the troubleshooting section or create an issue on GitHub.<|MERGE_RESOLUTION|>--- conflicted
+++ resolved
@@ -2,11 +2,7 @@
 
 An intelligent image search application that uses AI to automatically tag and make images searchable. Built with Daft.ai for efficient data processing, Flask for the backend, and a modern web interface.
 
-<<<<<<< HEAD
-
-=======
 https://github.com/user-attachments/assets/71fce0b2-e37e-4a4d-8649-336ced5a42f6
->>>>>>> 4ebb4d1a
 
 ## Features
 
